--- conflicted
+++ resolved
@@ -28,23 +28,13 @@
 
 var _ = Describe("CSI Volume Creation", func() {
 	f := framework.NewDefaultFramework("csi-basic")
-<<<<<<< HEAD
-	Context("[cloudprovider][storage][csi][filesystem][rajat-test]", func() {
-=======
 	Context("[cloudprovider][storage][csi][system-tags]", func() {
->>>>>>> fca44920
 		It("Create PVC and POD for CSI.", func() {
 			pvcJig := framework.NewPVCTestJig(f.ClientSet, "csi-provisioner-e2e-tests")
 			ctx := context.TODO()
 			scName := f.CreateStorageClassOrFail(f.Namespace.Name, "blockvolume.csi.oraclecloud.com", nil, pvcJig.Labels, "WaitForFirstConsumer", false, "Delete", nil)
 			pvc := pvcJig.CreateAndAwaitPVCOrFailCSI(f.Namespace.Name, framework.MinVolumeBlock, scName, nil, v1.PersistentVolumeFilesystem, v1.ReadWriteOnce, v1.ClaimPending)
 			pvcJig.NewPodForCSI("app1", f.Namespace.Name, pvc.Name, setupF.AdLabel)
-<<<<<<< HEAD
-
-			time.Sleep(15 * time.Second)
-			pvcObj := pvcJig.GetPVCByName(pvc.Name, f.Namespace.Name)
-			f.VolumeIds = append(f.VolumeIds, pvcObj.Spec.VolumeName)
-=======
 			volumeName := pvcJig.GetVolumeNameFromPVC(pvc.GetName(), f.Namespace.Name)
 			compartmentId := f.GetCompartmentId(*setupF)
 			// read created BV
@@ -58,7 +48,6 @@
 				}
 			}
 
->>>>>>> fca44920
 		})
 
 		It("Create PVC with VolumeSize 1Gi but should use default 50Gi", func() {
@@ -156,13 +145,8 @@
 			time.Sleep(60 * time.Second)
 
 			pvcJig.CheckFilesystemTypeOfVolumeInsidePod(f.Namespace.Name, podName, "xfs")
-<<<<<<< HEAD
-
-			pvcObj := pvcJig.GetPVCByName(pvc.Name, f.Namespace.Name)
-			f.VolumeIds = append(f.VolumeIds, pvcObj.Spec.VolumeName)
-=======
-			_ = f.DeleteStorageClass(f.Namespace.Name)
->>>>>>> fca44920
+
+			_ = f.DeleteStorageClass(f.Namespace.Name)
 		})
 		It("Create PVC with fstype as EXT3", func() {
 			pvcJig := framework.NewPVCTestJig(f.ClientSet, "csi-provisioner-e2e-tests-fstype-ext3")
@@ -175,13 +159,7 @@
 			time.Sleep(60 * time.Second) //waiting for pod to up and running
 
 			pvcJig.CheckFilesystemTypeOfVolumeInsidePod(f.Namespace.Name, podName, "ext3")
-<<<<<<< HEAD
-
-			pvcObj := pvcJig.GetPVCByName(pvc.Name, f.Namespace.Name)
-			f.VolumeIds = append(f.VolumeIds, pvcObj.Spec.VolumeName)
-=======
-			_ = f.DeleteStorageClass(f.Namespace.Name)
->>>>>>> fca44920
+			_ = f.DeleteStorageClass(f.Namespace.Name)
 		})
 	})
 
@@ -189,12 +167,7 @@
 		It("Create PVC with fstype as XFS with paravirtualized attachment type", func() {
 			pvcJig := framework.NewPVCTestJig(f.ClientSet, "csi-provisioner-e2e-tests-fstype-xfs")
 
-<<<<<<< HEAD
-			scName := f.CreateStorageClassOrFail(framework.ClassOCIXfs, "blockvolume.csi.oraclecloud.com", map[string]string{framework.FstypeKey: "xfs", framework.KmsKey: setupF.CMEKKMSKey, framework.AttachmentType: framework.AttachmentTypeParavirtualized}, pvcJig.Labels, "WaitForFirstConsumer", true, "Delete", nil)
-
-=======
 			scName := f.CreateStorageClassOrFail(f.Namespace.Name, "blockvolume.csi.oraclecloud.com", map[string]string{framework.FstypeKey: "xfs", framework.KmsKey: setupF.CMEKKMSKey, framework.AttachmentType: framework.AttachmentTypeParavirtualized}, pvcJig.Labels, "WaitForFirstConsumer", true, "Delete", nil)
->>>>>>> fca44920
 			pvc := pvcJig.CreateAndAwaitPVCOrFailCSI(f.Namespace.Name, framework.MaxVolumeBlock, scName, nil, v1.PersistentVolumeFilesystem, v1.ReadWriteOnce, v1.ClaimPending)
 
 			podName := pvcJig.NewPodForCSI("app-xfs", f.Namespace.Name, pvc.Name, setupF.AdLabel)
@@ -209,10 +182,7 @@
 			f.VolumeIds = append(f.VolumeIds, pvcObj.Spec.VolumeName)
 
 			pvcJig.CheckFilesystemTypeOfVolumeInsidePod(f.Namespace.Name, podName, "xfs")
-<<<<<<< HEAD
-=======
-			_ = f.DeleteStorageClass(f.Namespace.Name)
->>>>>>> fca44920
+			_ = f.DeleteStorageClass(f.Namespace.Name)
 		})
 	})
 	Context("[cloudprovider][storage][csi][expand][fstypes][iSCSI]", func() {
