--- conflicted
+++ resolved
@@ -83,11 +83,7 @@
 						HealthCheckerPort: 10256,
 					},
 				},
-<<<<<<< HEAD
 				securityListManager: newSecurityListManagerNOOP(),
-=======
-				SecurityListManager: newSecurityListManagerNOOP(),
->>>>>>> 2973f060
 			},
 		},
 		"internal": {
@@ -142,11 +138,7 @@
 						HealthCheckerPort: 10256,
 					},
 				},
-<<<<<<< HEAD
 				securityListManager: newSecurityListManagerNOOP(),
-=======
-				SecurityListManager: newSecurityListManagerNOOP(),
->>>>>>> 2973f060
 			},
 		},
 		"subnet annotations": {
@@ -202,11 +194,7 @@
 						HealthCheckerPort: 10256,
 					},
 				},
-<<<<<<< HEAD
 				securityListManager: newSecurityListManagerNOOP(),
-=======
-				SecurityListManager: newSecurityListManagerNOOP(),
->>>>>>> 2973f060
 			},
 		},
 		//"security list manager annotation":
@@ -262,11 +250,7 @@
 						HealthCheckerPort: 10256,
 					},
 				},
-<<<<<<< HEAD
 				securityListManager: newSecurityListManagerNOOP(),
-=======
-				SecurityListManager: newSecurityListManagerNOOP(),
->>>>>>> 2973f060
 			},
 		},
 		"custom idle connection timeout": {
@@ -324,11 +308,7 @@
 						HealthCheckerPort: 10256,
 					},
 				},
-<<<<<<< HEAD
 				securityListManager: newSecurityListManagerNOOP(),
-=======
-				SecurityListManager: newSecurityListManagerNOOP(),
->>>>>>> 2973f060
 			},
 		},
 	}
@@ -338,10 +318,6 @@
 			// we expect the service to be unchanged
 			tc.expected.service = tc.service
 			subnets := []string{tc.defaultSubnetOne, tc.defaultSubnetTwo}
-<<<<<<< HEAD
-=======
-			//reference default cp added
->>>>>>> 2973f060
 			slManagerFactory := func(mode string) securityListManager {
 				return newSecurityListManagerNOOP()
 			}
